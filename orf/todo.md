--- conflicted
+++ resolved
@@ -4,26 +4,12 @@
 
 ## To Do:
 
-<<<<<<< HEAD
-=======
-- implement the plotting function (F)
-- implement get_params and set_params function for returning input values (F)
-- implement summary function (F)
-- check the structure of outputs of functions (predict, margin - tuple or dict, check econML and statsmodels) (F)
->>>>>>> d9d9b544
 - check how to handle categorical variables (condition integer and number of unique values OR optional array indicating categorical variables by the user, change in R package as well) (G)
 - implement while loop for marginal effects if window too small to yield different x_up and x_down (change in R package as well) (G)
 - decide how to handle parallel computing and which method (for all fit, predict and margin functions) (G,F)
 - representative test file to compare with R for big data (G)
 - simplify the categorical variable condition in R package to ensure difference of exactly 1 as in Python (G)
-<<<<<<< HEAD
 - add optional argument to compute marginal effects only for certain variables (change in R package as well) (G)
-
-=======
-- check which functions are internal and which are available to the user (_) (F)
-- add optional argument to compute marginal effects only for certain variables (change in R package as well) (G)
-- think about classes vs. subclasses to separate code into smaller files (G,F)
->>>>>>> d9d9b544
 - check time comparisons for parallelisation (G)
 - code deadline: 25.3.2022
 - documentation deadline: 1.4.2022
